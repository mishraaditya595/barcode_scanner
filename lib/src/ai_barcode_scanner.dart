--- conflicted
+++ resolved
@@ -201,13 +201,8 @@
               if (!widget.allowDuplicates) {
                 HapticFeedback.mediumImpact();
               }
-<<<<<<< HEAD
               final String code = barcode.barcodes.first.rawValue!;
               debugPrint('Barcode found => $code');
-=======
-              final String code = barcode.rawValue!;
-              debugPrint('Barcode rawValue => $code');
->>>>>>> c2418e28
               widget.onScan(code);
               setState(() {});
               if (widget.canPop && mounted) {
